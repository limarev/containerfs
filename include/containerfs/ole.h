--- conflicted
+++ resolved
@@ -184,11 +184,7 @@
   const auto sector_size = 1 << header.sector_shift;
   size_t total_fat_entries = 0;
   for (auto sector : header.difat) {
-<<<<<<< HEAD
-    if (sector != 0xFFFFFFFF) total_fat_entries += sector_size / sizeof(uint32_t);
-=======
     if (sector != FREESECT) total_fat_entries += sector_size / sizeof(uint32_t);
->>>>>>> 5232dd0a
   }
 
   std::vector<uint32_t> fat;
@@ -196,11 +192,7 @@
 
   size_t offset = 0;
   for (auto sector : header.difat) {
-<<<<<<< HEAD
-    if (sector == 0xFFFFFFFF) continue; // FREESECT
-=======
     if (sector == FREESECT) continue;
->>>>>>> 5232dd0a
 
     std::vector<std::byte> buf(sector_size);
     if (!device.read_at(sector_offset(sector, sector_size), buf))
